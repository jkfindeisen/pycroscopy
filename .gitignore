--- conflicted
+++ resolved
@@ -98,8 +98,4 @@
 .pypirc
 
 # Folder for testing scripts
-<<<<<<< HEAD
-test_scripts/ 
-=======
-test_scripts/
->>>>>>> d1feda0c
+test_scripts/