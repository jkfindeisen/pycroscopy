--- conflicted
+++ resolved
@@ -22,17 +22,11 @@
 from .sporc import SporcTranslator
 from . import time_series
 from .time_series import MovieTranslator
-<<<<<<< HEAD
+from . import  oneview
+from .oneview import OneViewTranslator
 from .igor_ibw import IgorIBWTranslator
 
 __all__ = ['Translator', 'BEodfTranslator', 'BEPSndfTranslator', 'BEodfRelaxationTranslator',
            'FastIVTranslator', 'GLineTranslator', 'GDMTranslator', 'PtychographyTranslator',
-           'SporcTranslator', 'MovieTranslator', 'IgorIBWTranslator']
-=======
-from . import  oneview
-from .oneview import OneViewTranslator
-
-__all__ = ['Translator', 'BEodfTranslator', 'BEPSndfTranslator', 'BEodfRelaxationTranslator',
-           'FastIVTranslator', 'GLineTranslator', 'GDMTranslator', 'PtychographyTranslator',
-           'SporcTranslator', 'MovieTranslator', 'OneViewTranslator']
->>>>>>> c9777c2e
+           'SporcTranslator', 'MovieTranslator', 'IgorIBWTranslator',
+           'OneViewTranslator']