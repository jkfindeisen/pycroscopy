--- conflicted
+++ resolved
@@ -1,7 +1,5 @@
 import fft
 import gmode_utils
-<<<<<<< HEAD
-
 
 def no_impl(*args,**kwargs):
     raise NotImplementedError("You need to install Multiprocess package (pip,github) to do a parallel Computation.\n"
@@ -20,8 +18,4 @@
     geoTransformerParallel = no_impl
 else:
     FeatureExtractor = FeatureExtractorParallel
-    geoTransformer = geoTransformerParallel
-=======
-import proc_utils
-import cluster
->>>>>>> 9410b193
+    geoTransformer = geoTransformerParallel