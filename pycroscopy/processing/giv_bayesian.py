# -*- coding: utf-8 -*-
"""
Created on Thu Nov 02 11:48:53 2017

@author: Suhas Somnath

"""

from __future__ import division, print_function, absolute_import, unicode_literals

import time as tm
import numpy as np
from .process import Process, parallel_compute
from ..io.microdata import MicroDataset, MicroDataGroup
from ..io.io_utils import realToCompound
from ..io.hdf_utils import getH5DsetRefs, getAuxData, copyAttributes, link_as_main
from ..io.translators.utils import build_ind_val_dsets
from ..io.io_hdf5 import ioHDF5
from .giv_utils import do_bayesian_inference

cap_dtype = np.dtype({'names': ['Forward', 'Reverse'],
                      'formats': [np.float32, np.float32]})
# TODO : Take lesser used bayesian inference params from kwargs if provided
# TODO: Allow resuming of computation


class GIVBayesian(Process):
    def __init__(self, h5_main, ex_freq, gain, num_x_steps=250, r_extra=110, **kwargs):
        """
        Applies Bayesian Inference to General Mode IV (G-IV) data to extract the true current

        Parameters
        ----------
        h5_main : h5py.Dataset object
            Dataset to process
        ex_freq : float
            Frequency of the excitation waveform
        gain : uint
            Gain setting on current amplifier (typically 7-9)
        num_x_steps : uint (Optional, default = 500)
            Number of steps for the inferred results. Note: this may be end up being slightly different from specified.
        r_extra : float (Optional, default = 220 [Ohms])
            Extra resistance in the RC circuit that will provide correct current and resistance values
        kwargs : dict
            Other parameters specific to the Process class and nuanced bayesian_inference parameters
        """
        super(GIVBayesian, self).__init__(h5_main, **kwargs)
        self.gain = gain
        self.ex_freq = ex_freq
        self.r_extra = r_extra
        self.num_x_steps = int(num_x_steps)
        if self.num_x_steps % 4 == 0:
            self.num_x_steps = ((self.num_x_steps // 2) + 1) * 2
        if self.verbose:
            print('ensuring that half steps should be odd, num_x_steps is now', self.num_x_steps)

        # take these from kwargs
        bayesian_parms = {'gam': 0.03, 'e': 10.0, 'sigma': 10.0, 'sigmaC': 1.0, 'num_samples': 2E3}

        self.parm_dict = {'freq': self.ex_freq, 'num_x_steps': self.num_x_steps, 'r_extra': self.r_extra}
        self.parm_dict.update(bayesian_parms)

        h5_spec_vals = getAuxData(h5_main, auxDataName=['Spectroscopic_Values'])[0]
        self.single_ao = np.squeeze(h5_spec_vals[()])

        roll_cyc_fract = -0.25
        self.roll_pts = int(self.single_ao.size * roll_cyc_fract)
        self.rolled_bias = np.roll(self.single_ao, self.roll_pts)

<<<<<<< HEAD
        self.reverse_results = None
        self.forward_results = None
=======
        dt = 1 / (ex_freq * self.single_ao.size)
        self.dvdt = np.diff(self.single_ao) / dt
        self.dvdt = np.append(self.dvdt, self.dvdt[-1])
>>>>>>> ebc9786b

    def _set_memory_and_cores(self, cores=1, mem=1024):
        """
        Checks hardware limitations such as memory, # cpus and sets the recommended datachunk sizes and the
        number of cores to be used by analysis methods.

        Parameters
        ----------
        cores : uint, optional
            Default - 1
            How many cores to use for the computation
        mem : uint, optional
            Default - 1024
            The amount a memory in Mb to use in the computation
        """
        super(GIVBayesian, self)._set_memory_and_cores(cores=cores, mem=mem)
        # Remember that the default number of pixels corresponds to only the raw data that can be held in memory
        # In the case of simplified Bayeisan inference, four (roughly) equally sized datasets need to be held in memory:
        # raw, compensated current, resistance, variance
        self._max_pos_per_read = self._max_pos_per_read // 4  # Integer division
        # Since these computations take far longer than functional fitting, do in smaller batches:
        self._max_pos_per_read = np.min(500, self._max_pos_per_read)

    def _create_results_datasets(self):
        """
        Creates hdf5 datasets and datagroups to hold the resutls
        """
        # create all h5 datasets here:
        num_pos = self.h5_main.shape[0]

        if self.verbose:
            print('Now creating the datasets')

        ds_spec_inds, ds_spec_vals = build_ind_val_dsets([self.num_x_steps], is_spectral=True,
                                                         labels=['Bias'], units=['V'], verbose=self.verbose)

        cap_shape = (num_pos, 1)
        ds_cap = MicroDataset('Capacitance', data=[], maxshape=cap_shape, dtype=cap_dtype, chunking=cap_shape,
                              compression='gzip')
        ds_cap.attrs = {'quantity': 'Capacitance', 'units': 'pF'}
        ds_cap_spec_inds, ds_cap_spec_vals = build_ind_val_dsets([1], is_spectral=True,
                                                                 labels=['Direction'], units=[''], verbose=self.verbose)
        # the names of these datasets will clash with the ones created above. Change names manually:
        ds_cap_spec_inds.name = 'Spectroscopic_Indices_Cap'
        ds_cap_spec_vals.name = 'Spectroscopic_Values_Cap'

        ds_r_var = MicroDataset('R_variance', data=[], maxshape=(num_pos, self.num_x_steps), dtype=np.float32,
                                chunking=(1, self.num_x_steps), compression='gzip')
        ds_r_var.attrs = {'quantity': 'Resistance', 'units': 'GOhms'}
        ds_res = MicroDataset('Resistance', data=[], maxshape=(num_pos, self.num_x_steps), dtype=np.float32,
                              chunking=(1, self.num_x_steps), compression='gzip')
        ds_res.attrs = {'quantity': 'Resistance', 'units': 'GOhms'}
        ds_i_corr = MicroDataset('Corrected_Current', data=[], maxshape=(num_pos, self.single_ao.size),
                                 dtype=np.float32,
                                 chunking=(1, self.single_ao.size), compression='gzip')
        # don't bother adding any other attributes, all this will be taken from h5_main

        bayes_grp = MicroDataGroup(self.h5_main.name.split('/')[-1] + '-Bayesian_Inference_',
                                   parent=self.h5_main.parent.name)
        bayes_grp.addChildren([ds_spec_inds, ds_spec_vals, ds_cap, ds_r_var, ds_res, ds_i_corr,
                               ds_cap_spec_inds, ds_cap_spec_vals])
        bayes_grp.attrs = {'algorithm_author': 'Kody J. Law', 'last_pixel': 0}
        bayes_grp.attrs.update(self.parm_dict)

        if self.verbose:
            bayes_grp.showTree()

        self.hdf = ioHDF5(self.h5_main.file)
        h5_refs = self.hdf.writeData(bayes_grp, print_log=self.verbose)

        self.h5_new_spec_vals = getH5DsetRefs(['Spectroscopic_Values'], h5_refs)[0]
        h5_new_spec_inds = getH5DsetRefs(['Spectroscopic_Indices'], h5_refs)[0]
        h5_cap_spec_vals = getH5DsetRefs(['Spectroscopic_Values_Cap'], h5_refs)[0]
        h5_cap_spec_inds = getH5DsetRefs(['Spectroscopic_Indices_Cap'], h5_refs)[0]
        self.h5_cap = getH5DsetRefs(['Capacitance'], h5_refs)[0]
        self.h5_variance = getH5DsetRefs(['R_variance'], h5_refs)[0]
        self.h5_resistance = getH5DsetRefs(['Resistance'], h5_refs)[0]
        self.h5_i_corrected = getH5DsetRefs(['Corrected_Current'], h5_refs)[0]
        self.h5_results_grp = self.h5_cap.parent

        if self.verbose:
            print('Finished making room for the datasets. Now linking them')

        # Now link the datasets appropriately so that they become hubs:
        h5_pos_vals = getAuxData(self.h5_main, auxDataName=['Position_Values'])[0]
        h5_pos_inds = getAuxData(self.h5_main, auxDataName=['Position_Indices'])[0]

        # Capacitance main dataset:
        link_as_main(self.h5_cap, h5_pos_inds, h5_pos_vals, h5_cap_spec_inds, h5_cap_spec_vals)

        # the corrected current dataset is the same as the main dataset in every way
        copyAttributes(self.h5_main, self.h5_i_corrected, skip_refs=False)

        # The resistance datasets get new spec datasets but reuse the old pos datasets:
        for new_dset in [self.h5_resistance, self.h5_variance]:
            link_as_main(new_dset, h5_pos_inds, h5_pos_vals, h5_new_spec_inds, self.h5_new_spec_vals)

        if self.verbose:
            print('Finished linking all datasets!')

    def _write_results_chunk(self):
        """
        Writes data chunks back to the h5 file
        """

        if self.verbose:
            print('Started accumulating all results')
        num_pixels = len(self.forward_results)
        cap_mat = np.zeros((num_pixels, 2), dtype=np.float32)
        r_inf_mat = np.zeros((num_pixels, self.num_x_steps), dtype=np.float32)
        r_var_mat = np.zeros((num_pixels, self.num_x_steps), dtype=np.float32)
        i_cor_sin_mat = np.zeros((num_pixels, self.single_ao.size), dtype=np.float32)

        for pix_ind, i_meas, forw_results, rev_results in zip(range(num_pixels), self.data,
                                                              self.forward_results, self.reverse_results):
            full_results = dict()
            for item in ['cValue']:
                full_results[item] = np.hstack((forw_results[item], rev_results[item]))
                # print(item, full_results[item].shape)

            # Capacitance is always doubled - halve it now (locally):
            # full_results['cValue'] *= 0.5
            cap_val = np.mean(full_results['cValue']) * 0.5

            # Compensating the resistance..
            """
            omega = 2 * np.pi * self.ex_freq
            i_cap = cap_val * omega * self.rolled_bias
            """
            i_cap = cap_val * self.dvdt
            i_extra = self.r_extra * 2 * cap_val * self.single_ao
            i_corr_sine = i_meas - i_cap - i_extra

            # Equivalent to flipping the X:
            rev_results['x'] *= -1

            # Stacking the results - no flipping required for reverse:
            for item in ['x', 'mR', 'vR']:
                full_results[item] = np.hstack((forw_results[item], rev_results[item]))

            i_cor_sin_mat[pix_ind] = i_corr_sine
            cap_mat[pix_ind] = full_results['cValue'] * 1000  # convert from nF to pF
            r_inf_mat[pix_ind] = full_results['mR']
            r_var_mat[pix_ind] = full_results['vR']

        # Now write to h5 files:
        if self.verbose:
            print('Finished accumulating results. Writing to h5')

        if self._start_pos == 0:
            self.h5_new_spec_vals[0, :] = full_results['x']  # Technically this needs to only be done once

        pos_slice = slice(self._start_pos, self._end_pos)
        self.h5_cap[pos_slice] = np.atleast_2d(realToCompound(cap_mat, cap_dtype)).T
        self.h5_variance[pos_slice] = r_var_mat
        self.h5_resistance[pos_slice] = r_inf_mat
        self.h5_i_corrected[pos_slice] = i_cor_sin_mat

        # Leaving in this provision that will allow restarting of processes
        self.h5_results_grp['last_pixel'] = self._end_pos

        self.hdf.flush()

        print('Finished processing upto pixel ' + str(self._end_pos) + ' of ' + str(self.h5_main.shape[0]))

        # Now update the start position
        self._start_pos = self._end_pos

    @staticmethod
    def _unit_function():
        return do_bayesian_inference

    def compute(self, *args, **kwargs):
        """
        Creates placeholders for the results, applies the inference to the data, and writes the output to the file.

        Parameters
        ----------

        Returns
        -------
        h5_results_grp : h5py.Datagroup object
            Datagroup containing all the results
        """
        self._create_results_datasets()

        half_v_steps = self.single_ao.size // 2

        # remove additional parm and halve the x points
        bayes_parms = self.parm_dict.copy()
        bayes_parms['num_x_steps'] = self.num_x_steps // 2
        bayes_parms['econ'] = True
        del(bayes_parms['freq'])

        time_per_pix = 0

        num_pos = self.h5_main.shape[0]

        self._read_data_chunk()

        while self.data is not None:

            t_start = tm.time()

            # first roll the data
            rolled_raw_data = np.roll(self.data, self.roll_pts, axis=1)
            # Ensure that the bias has a positive slope. Multiply current by -1 accordingly
            self.reverse_results = parallel_compute(rolled_raw_data[:, :half_v_steps] * -1, do_bayesian_inference,
                                                    cores=self._cores,
                                                    func_args=[self.rolled_bias[:half_v_steps] * -1, self.ex_freq],
                                                    func_kwargs=bayes_parms, lengthy_computation=True)

            if self.verbose:
                print('Finished processing forward sections. Now working on reverse sections....')

            self.forward_results = parallel_compute(rolled_raw_data[:, half_v_steps:], do_bayesian_inference,
                                                    cores=self._cores,
                                                    func_args=[self.rolled_bias[half_v_steps:], self.ex_freq],
                                                    func_kwargs=bayes_parms, lengthy_computation=True)
            if self.verbose:
                print('Finished processing reverse loops')

            tot_time = np.round(tm.time() - t_start, decimals=2)

            if self.verbose:
                print('Done parallel computing in {} sec or {} sec per pixel'.format(tot_time,
                                                                                     tot_time / self._max_pos_per_read))
            if self._start_pos == 0:
                time_per_pix = tot_time / self._end_pos  # in seconds
            else:
                print('Time remaining: {} hours'.format(np.round((num_pos - self._end_pos) * time_per_pix / 3600, 2)))

            self._write_results_chunk()
            self._read_data_chunk()

        if self.verbose:
            print('Finished processing the dataset completely')

        return self.h5_results_grp<|MERGE_RESOLUTION|>--- conflicted
+++ resolved
@@ -67,14 +67,12 @@
         self.roll_pts = int(self.single_ao.size * roll_cyc_fract)
         self.rolled_bias = np.roll(self.single_ao, self.roll_pts)
 
-<<<<<<< HEAD
-        self.reverse_results = None
-        self.forward_results = None
-=======
         dt = 1 / (ex_freq * self.single_ao.size)
         self.dvdt = np.diff(self.single_ao) / dt
         self.dvdt = np.append(self.dvdt, self.dvdt[-1])
->>>>>>> ebc9786b
+
+        self.reverse_results = None
+        self.forward_results = None
 
     def _set_memory_and_cores(self, cores=1, mem=1024):
         """
