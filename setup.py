from codecs import open
import os

on_rtd = os.environ.get('READTHEDOCS') == 'True'

from setuptools import setup, find_packages

here = os.path.abspath(os.path.dirname(__file__))
with open(os.path.join(here, 'README.rst')) as f:
    long_description = f.read()

if on_rtd:
    requirements = ['psutil',
                    'xlrd>=1.0.0']
else:
    requirements = ['numpy_groupies>=0.9.6',
                    'pyqtgraph>=0.10',
                    'h5py>=2.6.0',
                    'igor',
                    'matplotlib>=2.0.0',
                    'scikit-learn>=0.17.1',
                    'xlrd>=1.0.0',
                    'joblib>=0.11',
                    'psutil',
                    'scikit-image>=0.12.3',
                    'scipy>=0.17.1',
                    'numpy>=1.11.0',
                    'ipywidgets>=5.2.2',
                    'ipython>=5.1.0']

setup(
    name='pycroscopy',
    version='0.59.2',
    description='Python library for scientific analysis of microscopy data',
    long_description=long_description,
    classifiers=[
        'Development Status :: 3 - Alpha',
        'Environment :: Console',
        'Intended Audience :: Science/Research',
        'License :: OSI Approved :: MIT License',
        'Natural Language :: English',
        'Operating System :: OS Independent',
        'Programming Language :: Cython',
        'Programming Language :: Python :: 2.7',
        'Programming Language :: Python :: 3',
        'Programming Language :: Python :: 3.5',
        'Programming Language :: Python :: Implementation :: CPython',
        'Topic :: Scientific/Engineering :: Chemistry',
        'Topic :: Scientific/Engineering :: Physics',
        'Topic :: Scientific/Engineering :: Information Analysis'],
    keywords=['EELS', 'STEM', 'TEM', 'XRD', 'AFM', 'SPM', 'STS', 'band excitation', 'BE', 'BEPS', 'Raman', 'NanoIR',
              'ptychography', 'g-mode', 'general mode', 'electron microscopy', ' scanning probe', ' x-rays', 'probe',
              'atomic force microscopy', 'SIMS', 'energy', 'spectroscopy', 'imaging', 'microscopy', 'spectra'
              'characterization', 'spectrogram', 'hyperspectral', 'multidimensional', 'data format', 'universal',
              'clustering', 'decomposition', 'curve fitting', 'data analysis PCA', ' SVD', ' NMF', ' DBSCAN', ' kMeans',
              'machine learning', 'bayesian inference', 'fft filtering', 'signal processing', 'image cleaning',
              'denoising', 'model', 'msa', 'quantification',
              'png', 'tiff', 'hdf5', 'igor', 'ibw', 'dm3', 'oneview', 'KPFM', 'FORC', 'ndata',
              'Asylum', 'MFP3D', 'Cypher', 'Omicron', 'Nion', 'Nanonis', 'FEI'],
    packages=find_packages(exclude='tests'),
<<<<<<< HEAD
    url='https://pycroscopy.github.io/pycroscopy/index.html',
    license='MIT',
    author='S. Somnath, C. R. Smith, N. Laanait',
    author_email='pycroscopy@gmail.com',
=======
    url='https://pycroscopy.github.io/pycroscopy/about.html',
    license='MIT',
    author='S. Somnath, C. R. Smith, N. Laanait',
    author_email='pycroscopy@gmail.com',

>>>>>>> ac711b42
    install_requires=requirements,
    platforms=['Linux', 'Mac OSX', 'Windows 10/8.1/8/7'],
    # package_data={'sample':['dataset_1.dat']}
    test_suite='nose.collector',
    tests_require='Nose',
    dependency='',
    dependency_links=[''],
    include_package_data=True,

    # If there are data files included in your packages that need to be
    # installed, specify them here.  If using Python 2.6 or less, then these
    # have to be included in MANIFEST.in as well.
    # package_data={
    #     'sample': ['package_data.dat'],
    # },

    # Although 'package_data' is the preferred approach, in some case you may
    # need to place data files outside of your packages. See:
    # http://docs.python.org/3.4/distutils/setupscript.html#installing-additional-files # noqa
    # In this case, 'data_file' will be installed into '<sys.prefix>/my_data'
    # data_files=[('my_data', ['data/data_file'])],

    # To provide executable scripts, use entry points in preference to the
    # "scripts" keyword. Entry points provide cross-platform support and allow
    # pip to create the appropriate form of executable for the target platform.
    # entry_points={
    #     'console_scripts': [
    #         'sample=sample:main',
    #     ],
    # },
)<|MERGE_RESOLUTION|>--- conflicted
+++ resolved
@@ -58,18 +58,11 @@
               'png', 'tiff', 'hdf5', 'igor', 'ibw', 'dm3', 'oneview', 'KPFM', 'FORC', 'ndata',
               'Asylum', 'MFP3D', 'Cypher', 'Omicron', 'Nion', 'Nanonis', 'FEI'],
     packages=find_packages(exclude='tests'),
-<<<<<<< HEAD
-    url='https://pycroscopy.github.io/pycroscopy/index.html',
-    license='MIT',
-    author='S. Somnath, C. R. Smith, N. Laanait',
-    author_email='pycroscopy@gmail.com',
-=======
     url='https://pycroscopy.github.io/pycroscopy/about.html',
     license='MIT',
     author='S. Somnath, C. R. Smith, N. Laanait',
     author_email='pycroscopy@gmail.com',
 
->>>>>>> ac711b42
     install_requires=requirements,
     platforms=['Linux', 'Mac OSX', 'Windows 10/8.1/8/7'],
     # package_data={'sample':['dataset_1.dat']}
